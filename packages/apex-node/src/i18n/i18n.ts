/*
 * Copyright (c) 2020, salesforce.com, inc.
 * All rights reserved.
 * Licensed under the BSD 3-Clause license.
 * For full license text, see LICENSE.txt file in the repo root or https://opensource.org/licenses/BSD-3-Clause
 */

/**
 * Conventions:
 * _message: is for unformatted text that will be shown as-is to
 * the user.
 * _text: is for text that will appear in the UI, possibly with
 * decorations, e.g., $(x) uses the https://octicons.github.com/ and should not
 * be localized
 *
 * If ommitted, we will assume _message.
 */
export const messages = {
  unexpectedExecuteCommandError:
    'Unexpected error while executing anonymous apex. %s',
  fileNotFoundError: 'File not found at the specified path: %s',
  missingInfoLogError:
    'To retrieve logs, specify the log ID or the number of logs.',
  numLogsError: 'Expected number of logs to be greater than 0.',
  optionExecAnonError: 'Please specify an option to execute anonymous Apex.',
  unexpectedExecAnonInputError: 'Unexpected error while reading user input. %s',
  execAnonInputPrompt:
    'Start typing Apex code. Press the Enter key after each line, then press CTRL+D when finished.\n',
  execAnonInputTimeout: 'Timed out while waiting for user input.',
  noTestResultSummary: 'No test results were found for test run %s',
  noTestQueueResults: 'No test results were found in the queue for test run %s',
  noAccessTokenFound:
    'No access token could be found for the provided username',
  streamingHandshakeFail: 'Test run handshake failed: %s',
  streamingTransportUp: 'Listening for streaming state changes...',
  streamingTransportDown: 'Faye client generated a transport:down event.',
  streamingProcessingTestRun: 'Processing test run %s',
  retrievingTestRunSummary: 'Retrieving test run summary record',
  queryingForAggregateCodeCoverage:
    'Querying for aggregate code coverage results',
  abortingTestRun: 'Aborting test run %s',
  abortingTestRunRequested: 'Test run %s is aborted',
  failRate: 'Fail Rate',
  testsRan: 'Tests Ran',
  orgId: 'Org Id',
  outcome: 'Outcome',
  passRate: 'Pass Rate',
  skipRate: 'Skip Rate',
  testStartTime: 'Test Start Time',
  testExecutionTime: 'Test Execution Time',
  testRunId: 'Test Run Id',
  userId: 'User Id',
  username: 'Username',
  orgWideCoverage: 'Org Wide Coverage',
  nameColHeader: 'NAME',
  valueColHeader: 'VALUE',
  testSummaryHeader: 'Test Summary',
  testNameColHeader: 'TEST NAME',
  outcomeColHeader: 'OUTCOME',
  msgColHeader: 'MESSAGE',
  runtimeColHeader: 'RUNTIME (MS)',
  testResultsHeader: 'Test Results',
  classesColHeader: 'CLASSES',
  percentColHeader: 'PERCENT',
  classTestedHeader: 'CLASS BEING TESTED',
  uncoveredLinesColHeader: 'UNCOVERED LINES',
  codeCovHeader: 'Apex Code Coverage by Class',
  detailedCodeCovHeader: 'Apex Code Coverage for Test Run %s',
  syncClassErr:
    'Synchronous test runs can include test methods from only one Apex class. Omit the --synchronous flag or include tests from only one class',
  resultFormatErr:
    'Specified result formats must be of type json, junit, or tap',
  invalidTestRunIdErr: `The test run id %s isn't in the correct format for "id." The ID is a 15- or 18-character string in the format "707xxxxxxxxxxxx"`,
  invalidsObjectErr: `You don't have permissions to access sObject of type %s. Ask your Salesforce admin to give you permissions to access Apex code and the Streaming API. \nError: %s`,
  payloadErr:
    'Specify a test class or test methods when running tests synchronously',
  suitenameErr:
    'Must provide a suite name or suite id to retrieve test classes in suite',
  missingSuiteErr: 'Suite does not exist',
  missingTestClassErr: 'Apex class %s does not exist in the org',
  testSuiteMsg: 'Apex test class %s already exists in Apex test suite %s',
  classSuiteMsg: `Added Apex class %s to your Apex test suite %s`,
<<<<<<< HEAD
  debugLevelNotFound: `Debug Level not found for %s`,
=======
  error_no_default_username:
    'No default org is set. Run "SFDX: Create a Default Scratch Org" or "SFDX: Authorize an Org" to set one.',
  trace_flags_unknown_user: 'Unknown user',
  trace_flags_failed_to_create_debug_level: 'Failed to create a debug level',
  trace_flags_failed_to_find_debug_level: 'Debug Level not found for %s',
>>>>>>> 87626f5c
  runIdFormatErr: 'Cannot specify a result format with a TestRunId result',
  covIdFormatErr: 'Cannot specify code coverage with a TestRunId result'
};<|MERGE_RESOLUTION|>--- conflicted
+++ resolved
@@ -80,15 +80,12 @@
   missingTestClassErr: 'Apex class %s does not exist in the org',
   testSuiteMsg: 'Apex test class %s already exists in Apex test suite %s',
   classSuiteMsg: `Added Apex class %s to your Apex test suite %s`,
-<<<<<<< HEAD
-  debugLevelNotFound: `Debug Level not found for %s`,
-=======
   error_no_default_username:
     'No default org is set. Run "SFDX: Create a Default Scratch Org" or "SFDX: Authorize an Org" to set one.',
   trace_flags_unknown_user: 'Unknown user',
   trace_flags_failed_to_create_debug_level: 'Failed to create a debug level',
   trace_flags_failed_to_find_debug_level: 'Debug Level not found for %s',
->>>>>>> 87626f5c
+  debugLevelNotFound: `Debug Level not found for %s`,
   runIdFormatErr: 'Cannot specify a result format with a TestRunId result',
   covIdFormatErr: 'Cannot specify code coverage with a TestRunId result'
 };